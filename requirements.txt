<<<<<<< HEAD
numpy>=2.0
scipy>=1.14
matplotlib>=3.8
mpi4py
sympy
=======
numpy
matplotlib
scipy
mpi4py
sympy
pytest
>>>>>>> e889f7ee
<|MERGE_RESOLUTION|>--- conflicted
+++ resolved
@@ -1,14 +1,6 @@
-<<<<<<< HEAD
 numpy>=2.0
 scipy>=1.14
 matplotlib>=3.8
 mpi4py
 sympy
-=======
-numpy
-matplotlib
-scipy
-mpi4py
-sympy
-pytest
->>>>>>> e889f7ee
+pytest