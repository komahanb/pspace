![alt text](https://github.com/komahanb/pspace/blob/master/sgm.png)

# Probabilistic Space

Module for uncertainty quantification and optimization under uncertainty applications

## Modes
1. Stochastic Projection (Galerkin)
2. Stochastic Collocation

## Basis Constrution
1. Tensor product space
2. Complete polynomial space

## Distributions
1. Gaussian/Normal
2. Exponential
3. Uniform

## Quadratures
1. Gauss--Hermite
2. Gauss--Laguerre
3. Gauss--Legendre

## Orthogonal and Orthonormal Polynomials
1. Hermite
2. Laguerre
3. Legendre

---

Komahan Boopathy

## Development Environment

Linux/macOS:

```bash
scripts/setup_env.sh
source .venv/bin/activate
```

Windows (PowerShell):

```powershell
powershell -ExecutionPolicy Bypass -File scripts/setup_env.ps1
.\.venv\Scripts\Activate.ps1
```

<<<<<<< HEAD
Override the interpreter with `PYTHON_BIN=/path/to/python scripts/setup_env.sh` or `-PythonBin C:\Path\To\python.exe` when invoking the Windows script.
=======
Both scripts install `requirements.txt`. GPU acceleration relies on `cupy` (install the CUDA-matched wheel manually if you need the parallel CuPy backend).

Core Python dependencies:
- numpy
- scipy
- sympy
- matplotlib
- mpi4py

Optional additions:
- pytest (to run the test suite)
- cupy-cudaXX (enable `CudaCupyParallelPolicy` on NVIDIA GPUs)
- stacs/tacs (needed for the aeroelastic examples; install from their respective projects)

OpenMP-style shared-memory policies run on Python threads; no extra Python package is required, but building the C++ extension with OpenMP support and configuring `mpicxx` with `-fopenmp` may improve performance.
>>>>>>> 73eb9394
<|MERGE_RESOLUTION|>--- conflicted
+++ resolved
@@ -47,9 +47,8 @@
 .\.venv\Scripts\Activate.ps1
 ```
 
-<<<<<<< HEAD
 Override the interpreter with `PYTHON_BIN=/path/to/python scripts/setup_env.sh` or `-PythonBin C:\Path\To\python.exe` when invoking the Windows script.
-=======
+
 Both scripts install `requirements.txt`. GPU acceleration relies on `cupy` (install the CUDA-matched wheel manually if you need the parallel CuPy backend).
 
 Core Python dependencies:
@@ -64,5 +63,4 @@
 - cupy-cudaXX (enable `CudaCupyParallelPolicy` on NVIDIA GPUs)
 - stacs/tacs (needed for the aeroelastic examples; install from their respective projects)
 
-OpenMP-style shared-memory policies run on Python threads; no extra Python package is required, but building the C++ extension with OpenMP support and configuring `mpicxx` with `-fopenmp` may improve performance.
->>>>>>> 73eb9394
+OpenMP-style shared-memory policies run on Python threads; no extra Python package is required, but building the C++ extension with OpenMP support and configuring `mpicxx` with `-fopenmp` may improve performance.